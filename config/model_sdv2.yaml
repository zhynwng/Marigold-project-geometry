model:
<<<<<<< HEAD
  name: marigold_pipeline
  pretrained_path: miniSD
=======
  name: marigold_pipeline_sdxl # marigold_pipeline
  pretrained_path: stable-diffusion-xl-base-1.0 # stable-diffusion-2
>>>>>>> 0193c400
  latent_scale_factor: 0.18215<|MERGE_RESOLUTION|>--- conflicted
+++ resolved
@@ -1,9 +1,4 @@
 model:
-<<<<<<< HEAD
   name: marigold_pipeline
   pretrained_path: miniSD
-=======
-  name: marigold_pipeline_sdxl # marigold_pipeline
-  pretrained_path: stable-diffusion-xl-base-1.0 # stable-diffusion-2
->>>>>>> 0193c400
   latent_scale_factor: 0.18215