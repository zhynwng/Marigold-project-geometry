base_config:
- config/logging.yaml
- config/wandb.yaml
- config/dataset/dataset_train.yaml
- config/dataset/dataset_val.yaml
- config/dataset/dataset_vis.yaml
- config/model_sdv2.yaml


pipeline:
  name: MarigoldPipelineSDXL
  kwargs:
    scale_invariant: true
    shift_invariant: true

depth_normalization:
  type: scale_shift_depth
  clip: true
  norm_min: -1.0
  norm_max: 1.0
  min_max_quantile: 0.02

augmentation:
  lr_flip_p: 0.5

dataloader:
  num_workers: 2
  effective_batch_size: 64
  max_train_batch_size: 64
  seed: 2024  # to ensure continuity when resuming from checkpoint

# Training settings
trainer:
  name: MarigoldTrainerImageSDXL
  training_noise_scheduler:
<<<<<<< HEAD
    pretrained_path: miniSD
  init_seed: 2024  # use null to train w/o seeding
  save_period: 150
  backup_period: 800
  validation_period: 800
  visualization_period: 150
=======
    pretrained_path: stable-diffusion-xl-base-1.0 # stable-diffusion-2
  init_seed: 2024  # use null to train w/o seeding
  save_period: 100
  backup_period: 2000
  validation_period: 2000
  visualization_period: 20
>>>>>>> 0193c400

multi_res_noise:
  strength: 0.9
  annealed: true
  downscale_strategy: original

gt_depth_type: depth_raw_norm
gt_mask_type: valid_mask_raw

max_epoch: 10000  # a large enough number
max_iter: 20000  # usually converges at around 20k

optimizer:
  name: Adam

loss:
  name: mse_loss
  kwargs:
    reduction: mean

lr: 3.0e-05
lr_scheduler:
  name: IterExponential
  kwargs:
    total_iter: 25000
    final_ratio: 0.01
    warmup_steps: 100

# Validation (and visualization) settings
validation:
  denoising_steps: 50
  ensemble_size: 1  # simplified setting for on-training validation
  processing_res: 0
  match_input_res: false
  resample_method: bilinear
  main_val_metric: abs_relative_difference
  main_val_metric_goal: minimize
  init_seed: 1234

eval:
  alignment: least_square
  align_max_res: null
  eval_metrics:
  - abs_relative_difference
  - squared_relative_difference
  - rmse_linear
  - rmse_log
  - log10
  - delta1_acc
  - delta2_acc
  - delta3_acc
  - i_rmse
  - silog_rmse<|MERGE_RESOLUTION|>--- conflicted
+++ resolved
@@ -33,21 +33,12 @@
 trainer:
   name: MarigoldTrainerImageSDXL
   training_noise_scheduler:
-<<<<<<< HEAD
     pretrained_path: miniSD
   init_seed: 2024  # use null to train w/o seeding
   save_period: 150
   backup_period: 800
   validation_period: 800
   visualization_period: 150
-=======
-    pretrained_path: stable-diffusion-xl-base-1.0 # stable-diffusion-2
-  init_seed: 2024  # use null to train w/o seeding
-  save_period: 100
-  backup_period: 2000
-  validation_period: 2000
-  visualization_period: 20
->>>>>>> 0193c400
 
 multi_res_noise:
   strength: 0.9
