--- conflicted
+++ resolved
@@ -30,11 +30,7 @@
 
 from marigold import MarigoldPipeline
 
-<<<<<<< HEAD
 EXTENSION_LIST = [".jpg", ".jpeg", ".png", ".pt"]
-=======
-EXTENSION_LIST = [".jpg", ".jpeg", ".png", ".pt", ".npy"]
->>>>>>> 3afce891
 
 
 if "__main__" == __name__:
@@ -237,18 +233,12 @@
 
         for rgb_path in tqdm(rgb_filename_list, desc="Estimating depth", leave=True):
             # Read input image
-<<<<<<< HEAD
             input_image = Image.open(rgb_path)
             # input_field = torch.load(rgb_path)
             # latitude_map = input_field['pred_latitude_original']
             # gravity_maps = input_field['pred_gravity_original']
             # latitude_map = latitude_map / 90
             # input_field = torch.cat([gravity_maps, latitude_map.unsqueeze(0),], dim = 0).unsqueeze(0) # [B, C, h, w]
-=======
-            depth = torch.Tensor(np.load(rgb_path))
-            depth = depth.repeat(1, 3, 1, 1)
-
->>>>>>> 3afce891
 
             # Random number generator
             if seed is None:
