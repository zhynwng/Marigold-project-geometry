# Finetune pipeline to fix projective geometry of diffusion model


import logging
from typing import Dict, Optional, Union

import numpy as np
import torch
import torch.nn as nn
from diffusers import (
    AutoencoderKL,
    DDIMScheduler,
    DiffusionPipeline,
    LCMScheduler,
    UNet2DConditionModel,
)
from diffusers.utils import BaseOutput
from PIL import Image
from torch.utils.data import DataLoader, TensorDataset
from torchvision.transforms import InterpolationMode
from torchvision.transforms.functional import pil_to_tensor, resize
from tqdm.auto import tqdm
from transformers import CLIPTextModel, CLIPTokenizer
from transformers import PreTrainedModel, PretrainedConfig


from .util.batchsize import find_batch_size
from .util.ensemble import ensemble_depth
from .util.image_util import (
    chw2hwc,
    colorize_depth_maps,
    get_tv_resample_method,
    resize_max_res,
)

<<<<<<< HEAD
#from perspective2d.utils import draw_perspective_fields
=======
# from perspective2d.utils import draw_perspective_fields
>>>>>>> 5a4fd1f2



class FinetuneOutput(BaseOutput):
    """
    Output class for finetune pipeline.

    Args:
        image: Image generated from the model
        field: perspective field generated from model, corresponding to the 
            image generated
        field_visualized: visualized perspective field on top of the image
    """

    image: Image.Image
    field: np.ndarray
    field_visualized: Optional[np.ndarray]



class FinetunePipeline(DiffusionPipeline):
    """
    Pipeline for finetuning diffusion model to improve projective geometry

    This model inherits from [`DiffusionPipeline`]. Check the superclass documentation for the generic methods the
    library implements for all the pipelines (such as downloading or saving, running on a particular device, etc.)

    Args:
        unet (`UNet2DConditionModel`):
            U-Net that denoise image and field latent
        vae (`AutoencoderKL`):
            Variational Auto-Encoder (VAE) Model to encode and decode images and depth maps
            to and from latent representations.
        scheduler (`DDIMScheduler`):
            A scheduler to be used in combination with `unet` to denoise the encoded image latents.
        text_encoder (`CLIPTextModel`):
            Text-encoder, for empty text embedding.
        tokenizer (`CLIPTokenizer`):
            CLIP tokenizer.
        scale_invariant (`bool`, *optional*):
            A model property specifying whether the predicted depth maps are scale-invariant. This value must be set in
            the model config. When used together with the `shift_invariant=True` flag, the model is also called
            "affine-invariant". NB: overriding this value is not supported.
        shift_invariant (`bool`, *optional*):
            A model property specifying whether the predicted depth maps are shift-invariant. This value must be set in
            the model config. When used together with the `scale_invariant=True` flag, the model is also called
            "affine-invariant". NB: overriding this value is not supported.
        default_denoising_steps (`int`, *optional*):
            The minimum number of denoising diffusion steps that are required to produce a prediction of reasonable
            quality with the given model. This value must be set in the model config. When the pipeline is called
            without explicitly setting `num_inference_steps`, the default value is used. This is required to ensure
            reasonable results with various model flavors compatible with the pipeline, such as those relying on very
            short denoising schedules (`LCMScheduler`) and those with full diffusion schedules (`DDIMScheduler`).
        default_processing_resolution (`int`, *optional*):
            The recommended value of the `processing_resolution` parameter of the pipeline. This value must be set in
            the model config. When the pipeline is called without explicitly setting `processing_resolution`, the
            default value is used. This is required to ensure reasonable results with various model flavors trained
            with varying optimal processing resolution values.
    """

    rgb_latent_scale_factor = 0.18215
    field_latent_scale_factor = 0.18215

    def __init__(
        self,
        unet: UNet2DConditionModel,
        vae: AutoencoderKL,
        scheduler: Union[DDIMScheduler, LCMScheduler],
        text_encoder: CLIPTextModel,
        tokenizer: CLIPTokenizer,
        scale_invariant: Optional[bool] = True,
        shift_invariant: Optional[bool] = True,
        default_denoising_steps: Optional[int] = None,
        default_processing_resolution: Optional[int] = None,
    ):
        super().__init__()
        self.register_modules(
            unet=unet,
            vae=vae,
            scheduler=scheduler,
            text_encoder=text_encoder,
            tokenizer=tokenizer,
        )

        self.register_to_config(
            scale_invariant=scale_invariant,
            shift_invariant=shift_invariant,
            default_denoising_steps=default_denoising_steps,
            default_processing_resolution=default_processing_resolution,
        )

        self.scale_invariant = scale_invariant
        self.shift_invariant = shift_invariant
        self.default_denoising_steps = default_denoising_steps
        self.default_processing_resolution = default_processing_resolution

        self.empty_text_embed = None

        self.latent_shape = None

    @torch.no_grad()
    def __call__(
        self,
        input_prompts: Optional[torch.Tensor] = None,
        denoising_steps: Optional[int] = None,
        ensemble_size: int = 5,
        processing_res: Optional[int] = None,
        match_input_res: bool = True,
        resample_method: str = "bilinear",
        batch_size: int = 0,
        generator: Union[torch.Generator, None] = None,
        color_map: str = "Spectral",
        show_progress_bar: bool = True,
        ensemble_kwargs: Dict = None,
    ) -> FinetuneOutput:
        """
        Function invoked when calling the pipeline.

        Args:
            input_prompts : Optional?
            denoising_steps (`int`, *optional*, defaults to `None`):
                Number of denoising diffusion steps during inference. The default value `None` results in automatic
                selection. The number of steps should be at least 10 with the full Marigold models, and between 1 and 4
                for Marigold-LCM models.
            ensemble_size (`int`, *optional*, defaults to `10`):
                Number of predictions to be ensembled.
            processing_res (`int`, *optional*, defaults to `None`):
                Effective processing resolution. When set to `0`, processes at the original image resolution. This
                produces crisper predictions, but may also lead to the overall loss of global context. The default
                value `None` resolves to the optimal value from the model config.
            match_input_res (`bool`, *optional*, defaults to `True`):
                Resize depth prediction to match input resolution.
                Only valid if `processing_res` > 0.
            resample_method: (`str`, *optional*, defaults to `bilinear`):
                Resampling method used to resize images and depth predictions. This can be one of `bilinear`, `bicubic` or `nearest`, defaults to: `bilinear`.
            batch_size (`int`, *optional*, defaults to `0`):
                Inference batch size, no bigger than `num_ensemble`.
                If set to 0, the script will automatically decide the proper batch size.
            generator (`torch.Generator`, *optional*, defaults to `None`)
                Random generator for initial noise generation.
            show_progress_bar (`bool`, *optional*, defaults to `True`):
                Display a progress bar of diffusion denoising.
            color_map (`str`, *optional*, defaults to `"Spectral"`, pass `None` to skip colorized depth map generation):
                Colormap used to colorize the depth map.
            scale_invariant (`str`, *optional*, defaults to `True`):
                Flag of scale-invariant prediction, if True, scale will be adjusted from the raw prediction.
            shift_invariant (`str`, *optional*, defaults to `True`):
                Flag of shift-invariant prediction, if True, shift will be adjusted from the raw prediction, if False, near plane will be fixed at 0m.
            ensemble_kwargs (`dict`, *optional*, defaults to `None`):
                Arguments for detailed ensembling settings.
        Returns:
            `MarigoldDepthOutput`: Output class for Marigold monocular depth prediction pipeline, including:
            - **depth_np** (`np.ndarray`) Predicted depth map, with depth values in the range of [0, 1]
            - **depth_colored** (`PIL.Image.Image`) Colorized depth map, with the shape of [3, H, W] and values in [0, 1], None if `color_map` is `None`
            - **uncertainty** (`None` or `np.ndarray`) Uncalibrated uncertainty(MAD, median absolute deviation)
                    coming from ensembling. None if `ensemble_size = 1`
        """
        # Model-specific optimal default values leading to fast and reasonable results.
        if denoising_steps is None:
            denoising_steps = self.default_denoising_steps
        if processing_res is None:
            processing_res = self.default_processing_resolution

        assert processing_res >= 0
        assert ensemble_size >= 1

        # Check if denoising step is reasonable
        self._check_inference_step(denoising_steps)

        resample_method: InterpolationMode = get_tv_resample_method(resample_method)


        # ----------------- generating Image and field ----------------
        # generate  image and field maps (batched)
        field_ls = []
        image_ls = []
        if show_progress_bar:
            iterable = tqdm(
                range(batch), desc=" " * 2 + "Inference batches", leave=False
            )
        else:
            iterable = range(batch)
        for batch in iterable:
            image, field = self.single_infer( #flag,
                num_inference_steps=denoising_steps,
                show_pbar=show_progress_bar,
                generator=generator,
            )
            image_ls.append(image.detach())
            field_ls.append(field.detach())


        image_preds = torch.concat(image_ls, dim=0)
        field_preds = torch.concat(field_ls, dim=0)
        torch.cuda.empty_cache()  # clear vram cache for ensembling

        # ----------------- Test-time ensembling -----------------

        # Convert to numpy
        image_pred = image_preds.squeeze().cpu().numpy()
        field_pred = field_preds.squeeze().cpu().numpy()

       # Visualize; would need further work
        #field_visualized =  draw_perspective_fields(image_pred, field_pred[:, : 2], torch.deg2rad(field_pred[:, 2]))


        return FinetuneOutput (
            image = image_pred,
            field_pred = field_pred, 
            field_visualized = None,
        )

    def _check_inference_step(self, n_step: int) -> None:
        """
        Check if denoising step is reasonable
        Args:
            n_step (`int`): denoising steps
        """
        assert n_step >= 1

        if isinstance(self.scheduler, DDIMScheduler):
            if n_step < 10:
                logging.warning(
                    f"Too few denoising steps: {n_step}. Recommended to use the LCM checkpoint for few-step inference."
                )
        elif isinstance(self.scheduler, LCMScheduler):
            if not 1 <= n_step <= 4:
                logging.warning(
                    f"Non-optimal setting of denoising steps: {n_step}. Recommended setting is 1-4 steps."
                )
        else:
            raise RuntimeError(f"Unsupported scheduler type: {type(self.scheduler)}")

    def encode_empty_text(self):
        """
        Encode text embedding for empty prompt
        """
        prompt = ""
        text_inputs = self.tokenizer(
            prompt,
            padding="do_not_pad",
            max_length=self.tokenizer.model_max_length,
            truncation=True,
            return_tensors="pt",
        )
        text_input_ids = text_inputs.input_ids.to(self.text_encoder.device)
        self.empty_text_embed = self.text_encoder(text_input_ids)[0].to(self.dtype)

    @torch.no_grad()
    def single_infer(
        self,
        noise: torch.Tensor, 
        num_inference_steps: int,
        generator: Union[torch.Generator, None],
        show_pbar: bool,
    ) -> tuple[torch.Tensor, torch.Tensor]:
        """
        Perform an individual generation of field and image

        Args:
            num_inference_steps (`int`):
                Number of diffusion denoisign steps (DDIM) during inference.
            show_pbar (`bool`):
                Display a progress bar of diffusion denoising.
            generator (`torch.Generator`)
                Random generator for initial noise generation.
        Returns:
            `torch.Tensor`: Predicted depth map.
        """
        device = self.device

        # Set timesteps
        self.scheduler.set_timesteps(num_inference_steps, device=device)
        timesteps = self.scheduler.timesteps  # [T]

        # Initial depth map (noise)
        cat_latent = torch.randn(
            self.latent_shape,
            device=device,
            dtype=self.dtype,
            generator=generator,
        )  # [B, 8, h, w]

        # Batched empty text embedding
        if self.empty_text_embed is None:
            self.encode_empty_text()
        batch_empty_text_embed = self.empty_text_embed.repeat(
            (self.latent_shape[0], 1, 1)
        ).to(device)  # [B, 2, 1024]

        # Denoising loop
        if show_pbar:
            iterable = tqdm(
                enumerate(timesteps),
                total=len(timesteps),
                leave=False,
                desc=" " * 4 + "Diffusion denoising",
            )
        else:
            iterable = enumerate(timesteps)

        for i, t in iterable:
            # predict the noise residual
            noise_pred = self.unet(
                cat_latent, t, encoder_hidden_states=batch_empty_text_embed
            ).sample  # [B, 4, h, w]

            # compute the previous noisy sample x_t -> x_t-1
            cat_latent = self.scheduler.step(
                noise_pred, t, cat_latent, generator=generator
            ).prev_sample

        image, field = self.decode_latent(cat_latent)

        return image, field

    def encode_latent(self, rgb_in: torch.Tensor, field_in: torch.Tensor) -> torch.Tensor:
        """
        Encode RGB image and corresponding field into latent.

        Args:
            rgb_in (`torch.Tensor`):
                Input RGB image to be encoded.

            field_in (`torch.Tensor`)"
                Input field to be encoded.

        Returns:
            `torch.Tensor`: Image and field latent.
        """
        # encode rgb
        rgb_latent = self.vae.encoder(rgb_in)
        moments = self.vae.quant_conv(rgb_latent)
        mean, logvar = torch.chunk(moments, 2, dim=1)
        # scale rgb latent
        rgb_latent = mean * self.rgb_latent_scale_factor

        # encode field
        field_latent = self.vae.encoder(field_in)
        moments = self.vae.quant_conv(field_latent)
        mean, logvar = torch.chunk(moments, 2, dim=1)
        # scale rgb latent
        field_latent = mean * self.field_latent_scale_factor

        # concat the latents
        # print("rgb latent shape", rgb_latent.shape)
        # print("field latent shape", field_latent.shape)
        cat_latent = torch.cat([rgb_latent, field_latent], dim=1)

        return cat_latent

    def decode_latent(self, cat_latent: torch.Tensor) -> tuple[torch.Tensor, torch.Tensor]:
        """
        Decode latent into image and field

        Args:
            cat_latent (`torch.Tensor`):
                Concatenated latent to be decoded.

        Returns:
            `torch.Tensor`: Decoded depth map.
        """

        # might need to change later
        rgb_latent, field_latent = torch.tensor_split(cat_latent, 2, dim=1)

        # scale latent
        rgb_latent = rgb_latent / self.rgb_latent_scale_factor
        # decode
        z_rgb = self.vae.post_quant_conv(rgb_latent)
        stacked_rgb = self.vae.decoder(z_rgb)
        # mean of output channels
        rgb_mean = stacked_rgb.mean(dim=1, keepdim=True)

        # scale latent
        field_latent = field_latent / self.field_latent_scale_factor
        # decode
        z_field = self.vae.post_quant_conv(field_latent)
        stacked_field = self.vae.decoder(z_field)
        # mean of output channels
        field_mean = stacked_field.mean(dim=1, keepdim=True)

        return (rgb_mean, field_mean)<|MERGE_RESOLUTION|>--- conflicted
+++ resolved
@@ -33,11 +33,7 @@
     resize_max_res,
 )
 
-<<<<<<< HEAD
-#from perspective2d.utils import draw_perspective_fields
-=======
 # from perspective2d.utils import draw_perspective_fields
->>>>>>> 5a4fd1f2
 
 
 
